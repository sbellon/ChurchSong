# ChangeLog

## Unreleased

### Changed
<<<<<<< HEAD
=======
- put only appointments on slides that are not marked as internal appointment
>>>>>>> dba9cb65
- updated external dependencies (certifi, textual, xlsxwriter)

## 0.10.0 (2025-06-15)

### Added
- introduced configuration of datetime formats for weekly and irregular appointments

### Changed
- renamed configuration sections [ChurchTools.Settings] to [ChurchTools] and
  [SongBeamer.Settings] to [SongBeamer]

## 0.9.3 (2025-06-15)

### Added
- introduced configurable subtitle priorities for weekly and irregular appointments

### Changed
- released pin on click<8.2.0 as typer 0.16.0 now supports typer >=8.2.0
- updated external dependencies (pydantic, requests, textual, typer)

## 0.9.2 (2025-05-12)

### Fixed
- hopefully fix pinning click<8.2.0

## 0.9.1 (2025-05-12)

### Fixed
- pin transitive external dependency click<8.2.0 as typer 0.15.3 does not support it

## 0.9.0 (2025-05-09)

### Added
- create appointments slide from a PowerPoint template based on ChurchTools calendars,
  divide into two slides for weekly appointments and irregular appointments
- validate input of 'songs verify --execute_checks' to be actual check names

### Changed
- use 'rich.table' for console output of 'songs verify' and 'songs usage'
- updated external dependencies (certifi, platformdirs, pydantic, textual, typer)

## 0.8.1 (2025-04-24)

### Fixed
- fixed local time timezone not taking summer time into account when specifying time

### Changed
- replaced 'openpyxl' with 'xlsxwriter' to reduce dependencies
- use 'rich.print' for console output
- use 'packaging.version' for version parsing in the "update available" check
- updated external dependencies (textual)

## 0.8.0 (2025-04-19)

### Added
- 'songs verify' now also checks whether "EN/DE" songs have a #TitleLang2 set

### Fixed
- interactive screen: make container with checkboxes and submit button scrollable
  in case terminal window is too small

### Changed
- 'songs verify' switches --exclude_tags, --include_tags, and --execute_checks now
  require comma-separation if multiple tags/checks are specified per option
- internal refactorings
  (use 'typer' for command-line parsing, use 'rich.progress' for progress bars)
- updated external dependencies

## 0.7.5 (2025-04-12)

### Changed
- minor style tweaks (use textual-dark theme, highlight available update)
- updated external dependencies (textual)

## 0.7.4 (2025-04-11)

### Changed
- reworked visuals for a simpler design language
- updated external dependencies (pydantic)

## 0.7.3 (2025-04-06)

### Changed
- optimized interactive screen

## 0.7.2 (2025-04-06)

### Changed
- improve visuals of checkboxes
- disable execute button in case nothing is selected

## 0.7.1 (2025-04-05)

### Fixed
- fixed SongBeamer crash if a song contained apostrophe character (')

### Changed
- moved "SongBeamer already running notice" from config file to localization
- updated external dependencies (lxml)

## 0.7.0 (2025-04-05)

### Added
- display interactive selection screen what parts to download when starting without
  subcommand
- introduce localization and use it for the interactive selection screen
- improve output of stack traces
- updated external dependencies (pydantic)

## 0.6.3 (2025-03-29)

### Changed
- optimized loading of song tags for 'songs verify all'
- enforce alphabetical sorting in 'songs verify all' output
- updated external dependencies (platformdirs, prettytable, pydantic)

## 0.6.2 (2025-03-23)

### Changed
- do not use old ChurchTools AJAX API to fetch song tags any more, use new API instead

### Fixed
- fixed default output format 'text' for 'songs usage' crashing

## 0.6.1 (2025-03-17)

### Changed
- 'songs verify' only reports missing .sng file for the default arrangement from now on

## 0.6.0 (2025-03-14)

### Added
- when creating SongBeamer agenda, fall back to default arrangement of a song if an
  arrangement does not have a .sng file
- SongBeamer Schedule.col is created from scratch and not downloaded from ChurchTools
- new config options SongBeamer.Color.{Header,Normal,Song,Link,File} for color control
  of agenda items (consistent to already existing SongBeamer.Color.Service)

### Changed
- do not use ChurchTools' SongBeamer export but download .sng files individually (this
  change is required to realize the default arrangement fallback)
- 'songs verify --all' has been changed to 'songs verify all' to avoid specifying
  '--all' together with a date 'YYYY-MM-DD'
- 'songs verify' only checks default arrangements of songs unless '--all_arrangements'
  is specified
- updated external dependencies (prettytable)

### Removed
- config option SongBeamer.Color.Replacements is ignored from now on

## 0.5.21 (2025-02-22)

### Fixed
- fixed invalid SongBeamer Schedule.col file in case a caption was completely empty

## 0.5.20 (2025-02-14)

### Fixed
- 'songs usage -YYYY' syntax was not working as expected

### Changed
- adjust column width to cell with maximum content
- updated external dependencies

## 0.5.19 (2025-02-10)

### Fixed
- fixed broken xlsx output

## 0.5.18 (2025-02-10)

### Fixed
- fixed broken files for html, json, and latex

## 0.5.17 (2025-02-10)

### Added
- added output formats html, json, csv, and latex in addition to text and xlsx

### Fixed
- make song counts in Excel an integer instead of a string

## 0.5.16 (2025-02-10)

### Added
- command 'songs usage' to calculate and output song usage statistics per given year range

### Changed
- updated external dependencies

## 0.5.15 (2025-02-08)

### Added
- check for multiple songs with the same CCLI number (should rather be arrangements)

### Changed
- cover even more cases of wrongly configured URL/token and emit better error message

## 0.5.14 (2025-02-01)

### Fixed
- fixed crash if song has no duration set

### Changed
- safe-guard single usage of old ChurchTools AJAX API to fetch song tags
- better error messages (e.g. if SongBeamer cannot be started, or URL/token are not configured correctly)
- updated external dependencies

## 0.5.13 (2025-01-31)

### Changed
- remove hint how to update in 'self version' (leave it there in update notice)

## 0.5.12 (2025-01-31)

### Added
- update notice if a later version is available at PyPI

### Changed
- updated external dependencies

## 0.5.11 (2025-01-28)

### Fixed
- fallback image for missing portraits on PowerPoint slide not working (regression introduced in 0.5.10)
- do not try to query person's nickname if service person is external (regression introduced in 0.5.10)

## 0.5.10 (2025-01-25)

### Added
- if the API user has permissions to query a person's nickname, prefer this over firstname in PowerPoint slide

## 0.5.9 (2025-01-19)

### Fixed
- display error message if configuration file is invalid UTF-8

## 0.5.8 (2025-01-19)

### Changed
- for a person's name, prefer the information from the 'person' JSON element over the used name in the service

## 0.5.7 (2025-01-14)

### Changed
- make 'songs verify' only check next event agenda
- make 'songs verify YYYY-MM-DD' check a specific event agenda
- introduce 'songs verify --all' for whole song database

## 0.5.6 (2025-01-12)

### Changed
- refactored handling of datetime in argparse to always return timezone-aware objects

## 0.5.5 (2025-01-12)

### Added
- respect time in addition to date to support multiple events on the same day

## 0.5.4 (2025-01-12)

### Added
- YouTube links from ChurchTools agenda are converted to embedded YouTube links for SongBeamer

## 0.5.3 (2025-01-02)

### Fixed
- 'self update' not working on Windows due to file being in use

## 0.5.2 (2025-01-02)

### Added
- clearer error message if configuration file config.toml cannot be found/read

## 0.5.1 (2025-01-02)

### Fixed
- missing LICENSE file
- possible batch file recursion

## 0.5.0 (2025-01-02)

### Added
- initial packaged version available from PyPI<|MERGE_RESOLUTION|>--- conflicted
+++ resolved
@@ -3,10 +3,7 @@
 ## Unreleased
 
 ### Changed
-<<<<<<< HEAD
-=======
 - put only appointments on slides that are not marked as internal appointment
->>>>>>> dba9cb65
 - updated external dependencies (certifi, textual, xlsxwriter)
 
 ## 0.10.0 (2025-06-15)
